/*
 * Copyright (c) 2012 Matt Jibson <matt.jibson@gmail.com>
 *
 * Permission to use, copy, modify, and distribute this software for any
 * purpose with or without fee is hereby granted, provided that the above
 * copyright notice and this permission notice appear in all copies.
 *
 * THE SOFTWARE IS PROVIDED "AS IS" AND THE AUTHOR DISCLAIMS ALL WARRANTIES
 * WITH REGARD TO THIS SOFTWARE INCLUDING ALL IMPLIED WARRANTIES OF
 * MERCHANTABILITY AND FITNESS. IN NO EVENT SHALL THE AUTHOR BE LIABLE FOR
 * ANY SPECIAL, DIRECT, INDIRECT, OR CONSEQUENTIAL DAMAGES OR ANY DAMAGES
 * WHATSOEVER RESULTING FROM LOSS OF USE, DATA OR PROFITS, WHETHER IN AN
 * ACTION OF CONTRACT, NEGLIGENCE OR OTHER TORTIOUS ACTION, ARISING OUT OF
 * OR IN CONNECTION WITH THE USE OR PERFORMANCE OF THIS SOFTWARE.
 */

package goon

import (
<<<<<<< HEAD
	"appengine/datastore"
=======
	"fmt"
>>>>>>> e33fca64
	"reflect"

	"appengine/datastore"
)

// Count returns the number of results for the query.
func (g *Goon) Count(q *datastore.Query) (int, error) {
	return q.Count(g.context)
}

// GetAll runs the query in the given context and returns all keys that match
// that query, as well as appending the values to dst, setting the goon key
// fields of dst, and caching the returned data in local memory.
//
// If q is a "keys-only" query, GetAll ignores dst and only returns the keys.
//
// See: https://developers.google.com/appengine/docs/go/datastore/reference#Query.GetAll
func (g *Goon) GetAll(q *datastore.Query, dst interface{}) ([]*datastore.Key, error) {
	keys, err := q.GetAll(g.context, dst)
	if err != nil {
		g.error(err)
		return nil, err
	}

	keysOnly := dst == nil

	var v reflect.Value
	var t reflect.Type
	if !keysOnly {
		v = reflect.Indirect(reflect.ValueOf(dst))
		t = v.Type()

		// try to detect a keys-only query
		if t.Kind() != reflect.Slice || v.Len() != len(keys) {
			keysOnly = true
		}
	}

	if keysOnly {
		return keys, err
	}

	if !g.inTransaction {
		g.cacheLock.Lock()
		defer g.cacheLock.Unlock()
	}

	for i, k := range keys {
		var e interface{}
		vi := v.Index(i)
		if vi.Kind() == reflect.Ptr {
			e = vi.Interface()
		} else {
			e = vi.Addr().Interface()
		}

		if err := setStructKey(e, k); err != nil {
			return nil, err
		}

		if !g.inTransaction {
			// Cache lock is handled before the for loop
			g.cache[memkey(k)] = e
		}
	}

	return keys, err
}

// Run runs the query.
func (g *Goon) Run(q *datastore.Query) *Iterator {
	return &Iterator{
		g: g,
		i: q.Run(g.context),
	}
}

// Iterator is the result of running a query.
type Iterator struct {
	g *Goon
	i *datastore.Iterator
}

// Cursor returns a cursor for the iterator's current location.
func (t *Iterator) Cursor() (datastore.Cursor, error) {
	return t.i.Cursor()
}

// Next returns the entity of the next result. When there are no more results,
// datastore.Done is returned as the error. If dst is null (for a keys-only
// query), nil is returned as the entity.
//
// If the query is not keys only and dst is non-nil, it also loads the entity
// stored for that key into the struct pointer dst, with the same semantics
// and possible errors as for the Get function. This result is cached in memory.
//
// If the query is keys only, dst must be passed as nil. Otherwise the cache
// will be populated with empty entities since there is no way to detect the
// case of a keys-only query.
//
// Refer to appengine/datastore.Iterator.Next:
// https://developers.google.com/appengine/docs/go/datastore/reference#Iterator.Next
func (t *Iterator) Next(dst interface{}) (*datastore.Key, error) {
	k, err := t.i.Next(dst)
	if err != nil {
		return k, err
	}

	if dst != nil {
		// Update the struct to have correct key info
		setStructKey(dst, k)

		if !t.g.inTransaction {
			t.g.cacheLock.Lock()
			t.g.cache[memkey(k)] = dst
			t.g.cacheLock.Unlock()
		}
	}

	return k, err
}<|MERGE_RESOLUTION|>--- conflicted
+++ resolved
@@ -17,11 +17,6 @@
 package goon
 
 import (
-<<<<<<< HEAD
-	"appengine/datastore"
-=======
-	"fmt"
->>>>>>> e33fca64
 	"reflect"
 
 	"appengine/datastore"
