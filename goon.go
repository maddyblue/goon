/*
 * Copyright (c) 2012 Matt Jibson <matt.jibson@gmail.com>
 *
 * Permission to use, copy, modify, and distribute this software for any
 * purpose with or without fee is hereby granted, provided that the above
 * copyright notice and this permission notice appear in all copies.
 *
 * THE SOFTWARE IS PROVIDED "AS IS" AND THE AUTHOR DISCLAIMS ALL WARRANTIES
 * WITH REGARD TO THIS SOFTWARE INCLUDING ALL IMPLIED WARRANTIES OF
 * MERCHANTABILITY AND FITNESS. IN NO EVENT SHALL THE AUTHOR BE LIABLE FOR
 * ANY SPECIAL, DIRECT, INDIRECT, OR CONSEQUENTIAL DAMAGES OR ANY DAMAGES
 * WHATSOEVER RESULTING FROM LOSS OF USE, DATA OR PROFITS, WHETHER IN AN
 * ACTION OF CONTRACT, NEGLIGENCE OR OTHER TORTIOUS ACTION, ARISING OUT OF
 * OR IN CONNECTION WITH THE USE OR PERFORMANCE OF THIS SOFTWARE.
 */

package goon

import (
	"fmt"
	"net/http"
	"reflect"
	"sync"
	"time"

	"appengine"
	"appengine/datastore"
	"appengine/memcache"
)

var (
	// LogErrors issues appengine.Context.Errorf on any error.
	LogErrors = true
	// LogTimeoutErrors issues appengine.Context.Warningf on memcache timeout errors.
	LogTimeoutErrors = false

	// MemcachePutTimeoutThreshold is the number of bytes at which the memcache
	// timeout uses the large setting.
	MemcachePutTimeoutThreshold = 1024 * 50
	// MemcachePutTimeoutSmall is the amount of time to wait during memcache
	// Put operations before aborting them and using the datastore.
	MemcachePutTimeoutSmall = time.Millisecond * 5
	// MemcachePutTimeoutLarge is the amount of time to wait for large memcache
	// Put requests.
	MemcachePutTimeoutLarge = time.Millisecond * 15
	// MemcacheGetTimeout is the amount of time to wait for all memcache Get
	// requests.
	MemcacheGetTimeout = time.Millisecond * 10
)

// Goon holds the app engine context and the request memory cache.
type Goon struct {
	context       appengine.Context
	cache         map[string]interface{}
	cacheLock     sync.RWMutex // protect the cache from concurrent goroutines to speed up RPC access
	inTransaction bool
	toSet         map[string]interface{}
	toDelete      map[string]bool
}

func memkey(k *datastore.Key) string {
	return k.Encode()
}

// NewGoon creates a new Goon object from the given request.
func NewGoon(r *http.Request) *Goon {
	return FromContext(appengine.NewContext(r))
}

// FromContext creates a new Goon object from the given appengine Context.
func FromContext(c appengine.Context) *Goon {
	return &Goon{
		context: c,
		cache:   make(map[string]interface{}),
	}
}

func (g *Goon) error(err error) {
	if !LogErrors {
		return
	}
	g.context.Errorf("goon: %v", err)
}

func (g *Goon) timeoutError(err error) {
	if LogTimeoutErrors {
		g.context.Warningf("goon memcache timeout: %v", err)
	}
}

func (g *Goon) extractKeys(src interface{}, putRequest bool) ([]*datastore.Key, error) {
	v := reflect.Indirect(reflect.ValueOf(src))
	if v.Kind() != reflect.Slice {
		return nil, fmt.Errorf("goon: value must be a slice or pointer-to-slice")
	}
	l := v.Len()

	keys := make([]*datastore.Key, l)
	for i := 0; i < l; i++ {
		vi := v.Index(i)
		key, hasStringId, err := g.getStructKey(vi.Interface())
		if err != nil {
			return nil, err
		}
		if !putRequest && key.Incomplete() {
			return nil, fmt.Errorf("goon: cannot find a key for struct - %v", vi.Interface())
		} else if putRequest && key.Incomplete() && hasStringId {
			return nil, fmt.Errorf("goon: empty string id on put")
		}
		keys[i] = key
	}
	return keys, nil
}

// Key is the same as KeyError, except nil is returned on error or if the key
// is incomplete.
func (g *Goon) Key(src interface{}) *datastore.Key {
	if k, err := g.KeyError(src); err == nil {
		return k
	}
	return nil
}

// Kind returns src's datastore Kind or "" on error.
func (g *Goon) Kind(src interface{}) string {
	if k, err := g.KeyError(src); err == nil {
		return k.Kind()
	}
	return ""
}

// KeyError returns the key of src based on its properties.
func (g *Goon) KeyError(src interface{}) (*datastore.Key, error) {
	key, _, err := g.getStructKey(src)
	return key, err
}

// RunInTransaction runs f in a transaction. It calls f with a transaction
// context tg that f should use for all App Engine operations. Neither cache nor
// memcache are used or set during a transaction.
//
// Otherwise similar to appengine/datastore.RunInTransaction:
// https://developers.google.com/appengine/docs/go/datastore/reference#RunInTransaction
func (g *Goon) RunInTransaction(f func(tg *Goon) error, opts *datastore.TransactionOptions) error {
	var ng *Goon
	err := datastore.RunInTransaction(g.context, func(tc appengine.Context) error {
		ng = &Goon{
			context:       tc,
			inTransaction: true,
			toSet:         make(map[string]interface{}),
			toDelete:      make(map[string]bool),
		}
		return f(ng)
	}, opts)

	if err == nil {
		g.cacheLock.Lock()
		defer g.cacheLock.Unlock()
		for k, v := range ng.toSet {
			g.cache[k] = v
		}

		for k := range ng.toDelete {
			delete(g.cache, k)
		}
	} else {
		g.error(err)
	}

	return err
}

// Put saves the entity src into the datastore based on src's key k. If k
// is an incomplete key, the returned key will be a unique key generated by
// the datastore.
func (g *Goon) Put(src interface{}) (*datastore.Key, error) {
	ks, err := g.PutMulti([]interface{}{src})
	if err != nil {
		if me, ok := err.(appengine.MultiError); ok {
			return nil, me[0]
		}
		return nil, err
	}
	return ks[0], nil
}

const putMultiLimit = 500

// PutMulti is a batch version of Put.
//
// src must satisfy the same conditions as the dst argument to GetMulti.
func (g *Goon) PutMulti(src interface{}) ([]*datastore.Key, error) {
	keys, err := g.extractKeys(src, true) // allow incomplete keys on a Put request
	if err != nil {
		return nil, err
	}

	var memkeys []string
	for _, key := range keys {
		if !key.Incomplete() {
			memkeys = append(memkeys, memkey(key))
		}
	}

	// Memcache needs to be updated after the datastore to prevent a common race condition
	defer memcache.DeleteMulti(g.context, memkeys)

	v := reflect.Indirect(reflect.ValueOf(src))
	multiErr, any := make(appengine.MultiError, len(keys)), false
	goroutines := (len(keys)-1)/putMultiLimit + 1
	var wg sync.WaitGroup
	wg.Add(goroutines)
	for i := 0; i < goroutines; i++ {
		go func(i int) {
			defer wg.Done()
			lo := i * putMultiLimit
			hi := (i + 1) * putMultiLimit
			if hi > len(keys) {
				hi = len(keys)
			}
			rkeys, pmerr := datastore.PutMulti(g.context, keys[lo:hi], v.Slice(lo, hi).Interface())
			if pmerr != nil {
				any = true // this flag tells PutMulti to return multiErr later
				merr, ok := pmerr.(appengine.MultiError)
				if !ok {
					g.error(pmerr)
					for j := lo; j < hi; j++ {
						multiErr[j] = pmerr
					}
					return
				}
				copy(multiErr[lo:hi], merr)
			}

			for i, key := range keys[lo:hi] {
				if multiErr[lo+i] != nil {
					continue // there was an error writing this value, go to next
				}
				vi := v.Index(lo + i).Interface()
				if key.Incomplete() {
					setStructKey(vi, rkeys[i])
					keys[i] = rkeys[i]
				}
				if g.inTransaction {
					mk := memkey(rkeys[i])
					delete(g.toDelete, mk)
					g.toSet[mk] = vi
				} else {
					g.putMemory(vi)
				}
			}
		}(i)
	}
	wg.Wait()
	if any {
		return keys, realError(multiErr)
	}
	return keys, nil
}

func (g *Goon) putMemoryMulti(src interface{}) {
	v := reflect.Indirect(reflect.ValueOf(src))
	for i := 0; i < v.Len(); i++ {
		g.putMemory(v.Index(i).Interface())
	}
}

func (g *Goon) putMemory(src interface{}) {
	key, _, _ := g.getStructKey(src)
	g.cacheLock.Lock()
	defer g.cacheLock.Unlock()
	g.cache[memkey(key)] = src
}

// FlushLocalCache clears the local memory cache.
func (g *Goon) FlushLocalCache() {
	g.cacheLock.Lock()
	g.cache = make(map[string]interface{})
	g.cacheLock.Unlock()
}

func (g *Goon) putMemcache(srcs []interface{}) error {
	items := make([]*memcache.Item, len(srcs))
	payloadSize := 0
	for i, src := range srcs {
		gob, err := toGob(src)
		if err != nil {
			g.error(err)
			return err
		}
		key, _, err := g.getStructKey(src)
		if err != nil {
			return err
		}
		// payloadSize will overflow if we push 2+ gigs on a 32bit machine
		payloadSize += len(gob)
		items[i] = &memcache.Item{
			Key:   memkey(key),
			Value: gob,
		}
	}
	memcacheTimeout := MemcachePutTimeoutSmall
	if payloadSize >= MemcachePutTimeoutThreshold {
		memcacheTimeout = MemcachePutTimeoutLarge
	}
	errc := make(chan error)
	go func() {
		errc <- memcache.SetMulti(appengine.Timeout(g.context, memcacheTimeout), items)
	}()
	g.putMemoryMulti(srcs)
<<<<<<< HEAD
	err := <-errc
	if err != nil && !appengine.IsTimeoutError(err) {
=======
	if appengine.IsTimeoutError(err) {
		g.timeoutError(err)
		err = nil
	} else if err != nil {
>>>>>>> 87578cac
		g.error(err)
	}
	return err
}

// Get loads the entity based on dst's key into dst
// If there is no such entity for the key, Get returns
// datastore.ErrNoSuchEntity.
func (g *Goon) Get(dst interface{}) error {
	set := reflect.ValueOf(dst)
	if set.Kind() != reflect.Ptr {
		return fmt.Errorf("goon: expected pointer to a struct, got %#v", dst)
	}
	if !set.CanSet() {
		set = set.Elem()
	}
	dsts := []interface{}{dst}
	if err := g.GetMulti(dsts); err != nil {
		// Look for an embedded error if it's multi
		if me, ok := err.(appengine.MultiError); ok {
			return me[0]
		}
		// Not multi, normal error
		return err
	}
	set.Set(reflect.Indirect(reflect.ValueOf(dsts[0])))
	return nil
}

const getMultiLimit = 1000

// GetMulti is a batch version of Get.
//
// dst has similar constraints as datastore.GetMulti.
func (g *Goon) GetMulti(dst interface{}) error {
	keys, err := g.extractKeys(dst, false) // don't allow incomplete keys on a Get request
	if err != nil {
		return err
	}

	if g.inTransaction {
		// todo: support getMultiLimit in transactions
		return datastore.GetMulti(g.context, keys, dst)
	}

	var dskeys []*datastore.Key
	var dsdst []interface{}
	var dixs []int

	var memkeys []string
	var mixs []int

	v := reflect.Indirect(reflect.ValueOf(dst))
	g.cacheLock.RLock()
	for i, key := range keys {
		m := memkey(key)
		vi := v.Index(i)
		if s, present := g.cache[m]; present {
			reflect.Indirect(vi).Set(reflect.Indirect(reflect.ValueOf(s)))
		} else {
			memkeys = append(memkeys, m)
			mixs = append(mixs, i)
			dskeys = append(dskeys, key)
			dsdst = append(dsdst, vi.Interface())
			dixs = append(dixs, i)
		}
	}
	g.cacheLock.RUnlock()

	if len(memkeys) == 0 {
		return nil
	}

	memvalues, err := memcache.GetMulti(appengine.Timeout(g.context, MemcacheGetTimeout), memkeys)
	if appengine.IsTimeoutError(err) {
		g.timeoutError(err)
		err = nil
	} else if err != nil {
		g.error(err) // timing out or another error from memcache isn't something to fail over, but do log it
		// No memvalues found, prepare the datastore fetch list already prepared above
	} else if len(memvalues) > 0 {
		// since memcache fetch was successful, reset the datastore fetch list and repopulate it
		dskeys = dskeys[:0]
		dsdst = dsdst[:0]
		dixs = dixs[:0]
		// we only want to check the returned map if there weren't any errors
		// unlike the datastore, memcache will return a smaller map with no error if some of the keys were missed

		for i, m := range memkeys {
			d := v.Index(mixs[i]).Interface()
			if v.Index(mixs[i]).Kind() == reflect.Struct {
				d = v.Index(mixs[i]).Addr().Interface()
			}
			if s, present := memvalues[m]; present {
				err := fromGob(d, s.Value)
				if err != nil {
					g.error(err)
					return err
				}

				g.putMemory(d)
			} else {
				dskeys = append(dskeys, keys[mixs[i]])
				dsdst = append(dsdst, d)
				dixs = append(dixs, mixs[i])
			}
		}
		if len(dskeys) == 0 {
			return nil
		}
	}

	multiErr, any := make(appengine.MultiError, len(keys)), false
	goroutines := (len(dskeys)-1)/getMultiLimit + 1
	var wg sync.WaitGroup
	wg.Add(goroutines)
	for i := 0; i < goroutines; i++ {
		go func(i int) {
			defer wg.Done()
			var toCache []interface{}
			lo := i * getMultiLimit
			hi := (i + 1) * getMultiLimit
			if hi > len(dskeys) {
				hi = len(dskeys)
			}
			gmerr := datastore.GetMulti(g.context, dskeys[lo:hi], dsdst[lo:hi])
			if gmerr != nil {
				any = true // this flag tells GetMulti to return multiErr later
				merr, ok := gmerr.(appengine.MultiError)
				if !ok {
					g.error(gmerr)
					for j := lo; j < hi; j++ {
						multiErr[j] = gmerr
					}
					return
				}
				for i, idx := range dixs[lo:hi] {
					if merr[i] == nil {
						toCache = append(toCache, dsdst[lo+i])
					} else {
						multiErr[idx] = merr[i]
					}
				}
			} else {
				toCache = append(toCache, dsdst[lo:hi]...)
			}
			if len(toCache) > 0 {
				if err := g.putMemcache(toCache); err != nil {
					g.error(err)
					// since putMemcache() gives no guarantee it will actually store the data in memcache
					// we log and swallow this error
				}

<<<<<<< HEAD
			}
		}(i)
=======
	if len(toCache) > 0 {
		if err := g.putMemcache(toCache); err != nil {
			g.error(err)
			return err
		}
>>>>>>> 87578cac
	}
	wg.Wait()
	if any {
		return realError(multiErr)
	}
	return nil
}

// Delete deletes the entity for the given key.
func (g *Goon) Delete(key *datastore.Key) error {
	keys := []*datastore.Key{key}
	err := g.DeleteMulti(keys)
	if me, ok := err.(appengine.MultiError); ok {
		return me[0]
	}
	return err
}

const deleteMultiLimit = 500

// Returns a single error if each error in MultiError is the same
// otherwise, returns multiError or nil (if multiError is empty)
func realError(multiError appengine.MultiError) error {
	if len(multiError) == 0 {
		return nil
	}
	init := multiError[0]
	for i := 1; i < len(multiError); i++ {
		// since type error could hold structs, pointers, etc,
		// the only way to compare non-nil errors is by their string output
		if init == nil || multiError[i] == nil {
			if init != multiError[i] {
				return multiError
			}
		} else if init.Error() != multiError[i].Error() {
			return multiError
		}
	}
	// all errors are the same
	// some errors are *always* returned in MultiError form from the datastore
	if _, ok := init.(*datastore.ErrFieldMismatch); ok { // returned in GetMulti
		return multiError
	}
	if init == datastore.ErrInvalidEntityType || // returned in GetMulti
		init == datastore.ErrNoSuchEntity { // returned in GetMulti
		return multiError
	}
	// datastore.ErrInvalidKey is returned as a single error in PutMulti
	return init
}

// DeleteMulti is a batch version of Delete.
func (g *Goon) DeleteMulti(keys []*datastore.Key) error {
	if len(keys) == 0 {
		return nil
		// not an error, and it was "successful", so return nil
	}
	memkeys := make([]string, len(keys))

	g.cacheLock.Lock()
	for i, k := range keys {
		mk := memkey(k)
		memkeys[i] = mk

		if g.inTransaction {
			delete(g.toSet, mk)
			g.toDelete[mk] = true
		} else {
			delete(g.cache, mk)
		}
	}
	g.cacheLock.Unlock()

	// Memcache needs to be updated after the datastore to prevent a common race condition
	defer memcache.DeleteMulti(g.context, memkeys)

	multiErr, any := make(appengine.MultiError, len(keys)), false
	goroutines := (len(keys)-1)/deleteMultiLimit + 1
	var wg sync.WaitGroup
	wg.Add(goroutines)
	for i := 0; i < goroutines; i++ {
		go func(i int) {
			defer wg.Done()
			lo := i * deleteMultiLimit
			hi := (i + 1) * deleteMultiLimit
			if hi > len(keys) {
				hi = len(keys)
			}
			dmerr := datastore.DeleteMulti(g.context, keys[lo:hi])
			if dmerr != nil {
				any = true // this flag tells DeleteMulti to return multiErr later
				merr, ok := dmerr.(appengine.MultiError)
				if !ok {
					g.error(dmerr)
					for j := lo; j < hi; j++ {
						multiErr[j] = dmerr
					}
					return
				}
				copy(multiErr[lo:hi], merr)
			}
		}(i)
	}
	wg.Wait()
	if any {
		return realError(multiErr)
	}
	return nil
}

// NotFound returns true if err is an appengine.MultiError and err[idx] is a datastore.ErrNoSuchEntity.
func NotFound(err error, idx int) bool {
	if merr, ok := err.(appengine.MultiError); ok {
		return idx < len(merr) && merr[idx] == datastore.ErrNoSuchEntity
	}
	return false
}<|MERGE_RESOLUTION|>--- conflicted
+++ resolved
@@ -308,15 +308,11 @@
 		errc <- memcache.SetMulti(appengine.Timeout(g.context, memcacheTimeout), items)
 	}()
 	g.putMemoryMulti(srcs)
-<<<<<<< HEAD
 	err := <-errc
-	if err != nil && !appengine.IsTimeoutError(err) {
-=======
 	if appengine.IsTimeoutError(err) {
 		g.timeoutError(err)
 		err = nil
 	} else if err != nil {
->>>>>>> 87578cac
 		g.error(err)
 	}
 	return err
@@ -470,16 +466,8 @@
 					// we log and swallow this error
 				}
 
-<<<<<<< HEAD
 			}
 		}(i)
-=======
-	if len(toCache) > 0 {
-		if err := g.putMemcache(toCache); err != nil {
-			g.error(err)
-			return err
-		}
->>>>>>> 87578cac
 	}
 	wg.Wait()
 	if any {
