/*
 * Copyright (c) 2012 Matt Jibson <matt.jibson@gmail.com>
 *
 * Permission to use, copy, modify, and distribute this software for any
 * purpose with or without fee is hereby granted, provided that the above
 * copyright notice and this permission notice appear in all copies.
 *
 * THE SOFTWARE IS PROVIDED "AS IS" AND THE AUTHOR DISCLAIMS ALL WARRANTIES
 * WITH REGARD TO THIS SOFTWARE INCLUDING ALL IMPLIED WARRANTIES OF
 * MERCHANTABILITY AND FITNESS. IN NO EVENT SHALL THE AUTHOR BE LIABLE FOR
 * ANY SPECIAL, DIRECT, INDIRECT, OR CONSEQUENTIAL DAMAGES OR ANY DAMAGES
 * WHATSOEVER RESULTING FROM LOSS OF USE, DATA OR PROFITS, WHETHER IN AN
 * ACTION OF CONTRACT, NEGLIGENCE OR OTHER TORTIOUS ACTION, ARISING OUT OF
 * OR IN CONNECTION WITH THE USE OR PERFORMANCE OF THIS SOFTWARE.
 */

package goon

import (
	"errors"
	"fmt"
	"net/http"
	"reflect"
	"sync"
	"time"

	"appengine"
	"appengine/datastore"
	"appengine/memcache"
)

var (
	// LogErrors issues appengine.Context.Errorf on any error.
	LogErrors = true
	// MemcachePutTimeoutThreshold is the number of bytes at which the memcache
	// timeout uses the large setting.
	MemcachePutTimeoutThreshold = 1024 * 50 // 50K bytes
	// MemcachePutTimeoutSmall is the amount of time to wait during memcache
	// Put operations before aborting them and using the datastore.
	MemcachePutTimeoutSmall = time.Millisecond * 5
	// MemcachePutTimeoutLarge is the amount of time to wait for large memcache
	// Put requests.
	MemcachePutTimeoutLarge = time.Millisecond * 15
	// MemcacheGetTimeout is the amount of time to wait for all memcache Get
	// requests
	MemcacheGetTimeout = time.Millisecond * 10 // the Duration that we'll wait for memcache.Get
)

// Goon holds the app engine context and the request memory cache.
type Goon struct {
	context       appengine.Context
	cache         map[string]interface{}
	cacheLock     sync.RWMutex // protect the cache from concurrent goroutines to speed up RPC access
	inTransaction bool
	toSet         map[string]interface{}
	toDelete      map[string]bool
}

func memkey(k *datastore.Key) string {
	return k.Encode()
}

// NewGoon creates a new Goon object from the given request.
func NewGoon(r *http.Request) *Goon {
	return FromContext(appengine.NewContext(r))
}

// FromContext creates a new Goon object from the given appengine Context.
func FromContext(c appengine.Context) *Goon {
	return &Goon{
		context: c,
		cache:   make(map[string]interface{}),
	}
}

func (g *Goon) error(err error) {
	if LogErrors {
		g.context.Errorf("goon: %v", err.Error())
	}
}

func (g *Goon) extractKeys(src interface{}, allowIncomplete bool) ([]*datastore.Key, error) {
	v := reflect.Indirect(reflect.ValueOf(src))
	if v.Kind() != reflect.Slice {
		return nil, errors.New("goon: value must be a slice or pointer-to-slice")
	}
	l := v.Len()

	keys := make([]*datastore.Key, l)
	for i := 0; i < l; i++ {
		vi := v.Index(i)
		key, err := g.getStructKey(vi.Interface())
		if err != nil {
			return nil, err
		}
		if !allowIncomplete && key.Incomplete() {
			return nil, fmt.Errorf("goon: cannot find a key for struct - %v", vi.Interface())
		}
		keys[i] = key
	}
	return keys, nil
}

// Key is the same as KeyError, except nil is returned on error.
func (g *Goon) Key(src interface{}) *datastore.Key {
	if k, err := g.KeyError(src); err == nil {
		if !k.Incomplete() {
			return k
		}
	}
	return nil
}

// KeyError returns the key of src based on its properties.
func (g *Goon) KeyError(src interface{}) (*datastore.Key, error) {
	return g.getStructKey(src)
}

// RunInTransaction runs f in a transaction. It calls f with a transaction
// context tg that f should use for all App Engine operations. Neither cache nor
// memcache are used or set during a transaction.
//
// Otherwise similar to appengine/datastore.RunInTransaction:
// https://developers.google.com/appengine/docs/go/datastore/reference#RunInTransaction
func (g *Goon) RunInTransaction(f func(tg *Goon) error, opts *datastore.TransactionOptions) error {
	var ng *Goon
	err := datastore.RunInTransaction(g.context, func(tc appengine.Context) error {
		ng = &Goon{
			context:       tc,
			inTransaction: true,
			toSet:         make(map[string]interface{}),
			toDelete:      make(map[string]bool),
		}
		return f(ng)
	}, opts)

	if err == nil {
		g.cacheLock.Lock()
		defer g.cacheLock.Unlock()
		for k, v := range ng.toSet {
			g.cache[k] = v
		}

		for k := range ng.toDelete {
			delete(g.cache, k)
		}
	} else {
		g.error(err)
	}

	return err
}

// Put saves the entity src into the datastore based on src's key k. If k
// is an incomplete key, the returned key will be a unique key generated by
// the datastore.
func (g *Goon) Put(src interface{}) (*datastore.Key, error) {
	ks, err := g.PutMulti([]interface{}{src})
	if len(ks) == 1 {
		return ks[0], err
	}
	return nil, err
}

// PutMany is a wrapper around PutMulti.
func (g *Goon) PutMany(srcs ...interface{}) ([]*datastore.Key, error) {
	return g.PutMulti(srcs)
}

const putMultiLimit = 500

// PutMulti is a batch version of Put.
//
// src must satisfy the same conditions as the dst argument to GetMulti.
func (g *Goon) PutMulti(src interface{}) ([]*datastore.Key, error) {
	keys, err := g.extractKeys(src, true) // allow incomplete keys on a Put request
	if err != nil {
		return nil, err
	}

	var memkeys []string
	for _, key := range keys {
		if !key.Incomplete() {
			memkeys = append(memkeys, memkey(key))
		}
	}

	// Memcache needs to be updated after the datastore to prevent a common race condition
	defer memcache.DeleteMulti(g.context, memkeys)

	v := reflect.Indirect(reflect.ValueOf(src))
	multiErr, any := make(appengine.MultiError, len(keys)), false
	goroutines := (len(keys)-1)/putMultiLimit + 1
	var wg sync.WaitGroup
	wg.Add(goroutines)
	for i := 0; i < goroutines; i++ {
		go func(i int) {
			defer wg.Done()
			lo := i * putMultiLimit
			hi := (i + 1) * putMultiLimit
			if hi > len(keys) {
				hi = len(keys)
			}
			rkeys, pmerr := datastore.PutMulti(g.context, keys[lo:hi], v.Slice(lo, hi).Interface())
			if pmerr != nil {
				any = true // this flag tells PutMulti to return multiErr later
				merr, ok := pmerr.(appengine.MultiError)
				if !ok {
					g.error(pmerr)
					for j := lo; j < hi; j++ {
						multiErr[j] = pmerr
					}
					return
				}
				copy(multiErr[lo:hi], merr)
			}

			for i, key := range keys[lo:hi] {
				if multiErr[lo+i] != nil {
					continue // there was an error writing this value, go to next
				}
				vi := v.Index(lo + i).Interface()
				if key.Incomplete() {
					setStructKey(vi, rkeys[i])
					keys[i] = rkeys[i]
				}
				if g.inTransaction {
					mk := memkey(rkeys[i])
					delete(g.toDelete, mk)
					g.toSet[mk] = vi
				} else {
					g.putMemory(vi)
				}
			}
		}(i)
	}
	wg.Wait()
	if any {
		return keys, multiErr
	}
	return keys, nil
}

// PutComplete is like Put, but errors if a key is incomplete.
func (g *Goon) PutComplete(src interface{}) (*datastore.Key, error) {
	k, err := g.getStructKey(src)
	if err != nil {
		return nil, err
	}
	if k.Incomplete() {
		err := fmt.Errorf("goon: incomplete key: %v", k)
		g.error(err)
		return nil, err
	}
	return g.Put(src)
}

// PutMultiComplete is like PutMulti, but errors if a key is incomplete.
func (g *Goon) PutMultiComplete(src interface{}) ([]*datastore.Key, error) {
	_, err := g.extractKeys(src, false)
	if err != nil {
		return nil, err
	}
	return g.PutMulti(src)
}

func (g *Goon) putMemoryMulti(src interface{}) {
	v := reflect.Indirect(reflect.ValueOf(src))
	for i := 0; i < v.Len(); i++ {
		g.putMemory(v.Index(i).Interface())
	}
}

func (g *Goon) putMemory(src interface{}) {
	key, _ := g.getStructKey(src)
	g.cacheLock.Lock()
	defer g.cacheLock.Unlock()
	g.cache[memkey(key)] = src
}

// FlushLocalCache clears the local memory cache.
func (g *Goon) FlushLocalCache() {
	g.cacheLock.Lock()
	g.cache = make(map[string]interface{})
	g.cacheLock.Unlock()
}

func (g *Goon) putMemcache(srcs []interface{}) error {
	items := make([]*memcache.Item, len(srcs))
	payloadSize := 0
	for i, src := range srcs {
		gob, err := toGob(src)
		if err != nil {
			g.error(err)
			return err
		}
		key, err := g.getStructKey(src)
		if err != nil {
			return err
		}
		// payloadSize will overflow if we push 2+ gigs on a 32bit machine
		payloadSize += len(gob)
		items[i] = &memcache.Item{
			Key:   memkey(key),
			Value: gob,
		}
	}
	memcacheTimeout := MemcachePutTimeoutSmall
	if payloadSize >= MemcachePutTimeoutThreshold {
		memcacheTimeout = MemcachePutTimeoutLarge
	}
	errc := make(chan error)
	go func() {
		errc <- memcache.SetMulti(appengine.Timeout(g.context, memcacheTimeout), items)
	}()
	g.putMemoryMulti(srcs)
	err := <-errc
	if err != nil {
		g.error(err)
	}
	return err
}

// Get loads the entity based on dst's key into dst
// If there is no such entity for the key, Get returns
// datastore.ErrNoSuchEntity.
func (g *Goon) Get(dst interface{}) error {
	set := reflect.ValueOf(dst)
	if set.Kind() != reflect.Ptr {
		return errors.New(fmt.Sprintf("goon: expected pointer to a struct, got %#v", dst))
	}
	dsts := []interface{}{dst}
	if err := g.GetMulti(dsts); err != nil {
		// Look for an embedded error if it's multi
		if me, ok := err.(appengine.MultiError); ok {
			for i, merr := range me {
				if i == 0 {
					return merr
				}
			}
		}
		// Not multi, normal error
		return err
	}
	set.Elem().Set(reflect.ValueOf(dsts[0]).Elem())
	return nil
}

const getMultiLimit = 1000

// GetMulti is a batch version of Get.
//
// dst has similar constraints as datastore.GetMulti.
func (g *Goon) GetMulti(dst interface{}) error {
	keys, err := g.extractKeys(dst, false) // don't allow incomplete keys on a Get request
	if err != nil {
		return err
	}

	if g.inTransaction {
		// todo: support getMultiLimit in transactions
		return datastore.GetMulti(g.context, keys, dst)
	}

	var dskeys []*datastore.Key
	var dsdst []interface{}
	var dixs []int

	var memkeys []string
	var mixs []int

	v := reflect.Indirect(reflect.ValueOf(dst))
	g.cacheLock.RLock()
	for i, key := range keys {
		m := memkey(key)
		vi := v.Index(i)
		if s, present := g.cache[m]; present {
			vi.Set(reflect.ValueOf(s))
		} else {
			memkeys = append(memkeys, m)
			mixs = append(mixs, i)
			dskeys = append(dskeys, key)
			dsdst = append(dsdst, vi.Interface())
			dixs = append(dixs, i)
		}
	}
	g.cacheLock.RUnlock()

	if len(memkeys) == 0 {
		return nil
	}

<<<<<<< HEAD
	memvalues, _ := memcache.GetMulti(g.context, memkeys)
	for i, m := range memkeys {
		d := v.Index(mixs[i]).Interface()
		if s, present := memvalues[m]; present {
			err := fromGob(d, s.Value)
			if err != nil {
				g.error(err)
				return err
			}
			g.putMemory(d)
		} else {
			dskeys = append(dskeys, keys[mixs[i]])
			dsdst = append(dsdst, d)
			dixs = append(dixs, mixs[i])
=======
	memvalues, err := memcache.GetMulti(appengine.Timeout(g.context, MemcacheGetTimeout), memkeys)
	if err != nil {
		g.error(err) // timing out or another error from memcache isn't something to fail over, but do log it
		// No memvalues found, prepare the datastore fetch list already prepared above
	} else if len(memvalues) > 0 {
		// since memcache fetch was successful, reset the datastore fetch list and repopulate it
		dskeys = dskeys[:0]
		dsdst = dsdst[:0]
		dixs = dixs[:0]
		// we only want to check the returned map if there weren't any errors
		// unlike the datastore, memcache will return a smaller map with no error if some of the keys were missed

		for i, m := range memkeys {
			d := v.Index(mixs[i]).Interface()
			if s, present := memvalues[m]; present {
				err := fromGob(d, s.Value)
				if err != nil {
					g.error(err)
					return err
				}

				g.putMemory(d)
			} else {
				dskeys = append(dskeys, keys[mixs[i]])
				dsdst = append(dsdst, d)
				dixs = append(dixs, mixs[i])
			}
		}
		if len(dskeys) == 0 {
			return nil
>>>>>>> e9aeead6
		}
	}

	multiErr, any := make(appengine.MultiError, len(keys)), false
	goroutines := (len(dskeys)-1)/getMultiLimit + 1
	var wg sync.WaitGroup
	wg.Add(goroutines)
	for i := 0; i < goroutines; i++ {
		go func(i int) {
			defer wg.Done()
			var toCache []interface{}
			lo := i * getMultiLimit
			hi := (i + 1) * getMultiLimit
			if hi > len(dskeys) {
				hi = len(dskeys)
			}
			gmerr := datastore.GetMulti(g.context, dskeys[lo:hi], dsdst[lo:hi])
			if gmerr != nil {
				any = true // this flag tells GetMulti to return multiErr later
				merr, ok := gmerr.(appengine.MultiError)
				if !ok {
					g.error(gmerr)
					for j := lo; j < hi; j++ {
						multiErr[j] = gmerr
					}
					return
				}
				for i, idx := range dixs[lo:hi] {
					if merr[i] == nil {
						toCache = append(toCache, dsdst[lo+i])
					} else {
						multiErr[idx] = merr[i]
					}
				}
			} else {
				toCache = append(toCache, dsdst[lo:hi]...)
			}
			if len(toCache) > 0 {
				if err := g.putMemcache(toCache); err != nil {
					g.error(err)
					// since putMemcache() gives no guarantee it will actually store the data in memcache
					// we log and swallow this error
				}

			}
		}(i)
	}
	wg.Wait()
	if any {
		return multiErr
	}
	return nil
}

// Delete deletes the entity for the given key.
func (g *Goon) Delete(key *datastore.Key) error {
	keys := []*datastore.Key{key}
	return g.DeleteMulti(keys)
}

const deleteMultiLimit = 500

// DeleteMulti is a batch version of Delete.
func (g *Goon) DeleteMulti(keys []*datastore.Key) error {
	if len(keys) == 0 {
		return nil
		// not an error, and it was "successful", so return nil
	}
	memkeys := make([]string, len(keys))

	g.cacheLock.Lock()
	for i, k := range keys {
		mk := memkey(k)
		memkeys[i] = mk

		if g.inTransaction {
			delete(g.toSet, mk)
			g.toDelete[mk] = true
		} else {
			delete(g.cache, mk)
		}
	}
	g.cacheLock.Unlock()

	// Memcache needs to be updated after the datastore to prevent a common race condition
	defer memcache.DeleteMulti(g.context, memkeys)

	multiErr, any := make(appengine.MultiError, len(keys)), false
	goroutines := (len(keys)-1)/deleteMultiLimit + 1
	var wg sync.WaitGroup
	wg.Add(goroutines)
	for i := 0; i < goroutines; i++ {
		go func(i int) {
			defer wg.Done()
			lo := i * deleteMultiLimit
			hi := (i + 1) * deleteMultiLimit
			if hi > len(keys) {
				hi = len(keys)
			}
			dmerr := datastore.DeleteMulti(g.context, keys[lo:hi])
			if dmerr != nil {
				any = true // this flag tells DeleteMulti to return multiErr later
				merr, ok := dmerr.(appengine.MultiError)
				if !ok {
					g.error(dmerr)
					for j := lo; j < hi; j++ {
						multiErr[j] = dmerr
					}
					return
				}
				copy(multiErr[lo:hi], merr)
			}
		}(i)
	}
	wg.Wait()
	if any {
		return multiErr
	}
	return nil
}

// NotFound returns true if err is an appengine.MultiError and err[idx] is a datastore.ErrNoSuchEntity.
func NotFound(err error, idx int) bool {
	if merr, ok := err.(appengine.MultiError); ok {
		return idx < len(merr) && merr[idx] == datastore.ErrNoSuchEntity
	}
	return false
}<|MERGE_RESOLUTION|>--- conflicted
+++ resolved
@@ -390,22 +390,6 @@
 		return nil
 	}
 
-<<<<<<< HEAD
-	memvalues, _ := memcache.GetMulti(g.context, memkeys)
-	for i, m := range memkeys {
-		d := v.Index(mixs[i]).Interface()
-		if s, present := memvalues[m]; present {
-			err := fromGob(d, s.Value)
-			if err != nil {
-				g.error(err)
-				return err
-			}
-			g.putMemory(d)
-		} else {
-			dskeys = append(dskeys, keys[mixs[i]])
-			dsdst = append(dsdst, d)
-			dixs = append(dixs, mixs[i])
-=======
 	memvalues, err := memcache.GetMulti(appengine.Timeout(g.context, MemcacheGetTimeout), memkeys)
 	if err != nil {
 		g.error(err) // timing out or another error from memcache isn't something to fail over, but do log it
@@ -436,7 +420,6 @@
 		}
 		if len(dskeys) == 0 {
 			return nil
->>>>>>> e9aeead6
 		}
 	}
 
