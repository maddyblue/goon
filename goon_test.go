--- conflicted
+++ resolved
@@ -396,19 +396,13 @@
 	Value int32
 }
 
-<<<<<<< HEAD
 func TestVariance(t *testing.T) {
-=======
-//Commenting out for issue https://code.google.com/p/googleappengine/issues/detail?id=10493
-func TestMemcachePutTimeout(t *testing.T) {
->>>>>>> 62d58a5a
 	c, err := aetest.NewContext(nil)
 	if err != nil {
 		t.Fatalf("Could not start aetest - %v", err)
 	}
 	defer c.Close()
 	g := FromContext(c)
-<<<<<<< HEAD
 	timeouts := []string{"none", "memcache", "datastore", "both"} // what services will timeout
 	for _, timeout := range timeouts {
 		switch timeout {
@@ -504,32 +498,14 @@
 	}
 }
 
-// Commenting out for issue https://code.google.com/p/googleappengine/issues/detail?id=10493
-//func TestMemcachePutTimeout(t *testing.T) {
-//	c, err := aetest.NewContext(nil)
-//	if err != nil {
-//		t.Fatalf("Could not start aetest - %v", err)
-//	}
-//	defer c.Close()
-//	g := FromContext(c)
-
-//	// put a HasId resource, then test pulling it from memory, memcache, and datastore
-//	hi := &HasId{Name: "hasid"} // no id given, should be automatically created by the datastore
-//	if _, err := g.Put(hi); err != nil {
-//		t.Errorf("put: unexpected error - %v", err)
-//	}
-
-//	MemcachePutTimeout = 0
-//	if err := g.putMemcache([]interface{}{hi}); !appengine.IsTimeoutError(err) {
-//		t.Errorf("Request should timeout - err = %v", err)
-//	}
-
-//	MemcachePutTimeout = time.Second
-//	if err := g.putMemcache([]interface{}{hi}); err != nil {
-//		t.Errorf("putMemcache: unexpected error - %v", err)
-//	}
-//}
-=======
+func TestMemcacheTimeout(t *testing.T) {
+	c, err := aetest.NewContext(nil)
+	if err != nil {
+		t.Fatalf("Could not start aetest - %v", err)
+	}
+	defer c.Close()
+	g := FromContext(c)
+
 	MemcachePutTimeoutSmall = time.Second
 	// put a HasId resource, then test pulling it from memory, memcache, and datastore
 	hi := &HasId{Name: "hasid"} // no id given, should be automatically created by the datastore
@@ -571,6 +547,33 @@
 		t.Errorf("Fetched object isn't accurate - want %v, fetched %v", hi, hiResult)
 	}
 
+	hiResults := []*HasId{&HasId{Id: hi.Id}}
+	if err := g.GetMulti(hiResults); err != nil {
+		t.Errorf("Request should not timeout cause we'll fetch from the datastore but got error  %v", err)
+		// Put timing out should also error, but it won't be returned here, just logged
+	}
+	if !reflect.DeepEqual(hi, hiResults[0]) {
+		t.Errorf("Fetched object isn't accurate - want %v, fetched %v", hi, hiResults[0])
+	}
+
+	//hiResults2 := &[]HasId{{Id: hi.Id}}
+	//if err := g.GetMulti(hiResults2); err != nil {
+	//	t.Errorf("Request should not timeout cause we'll fetch from the datastore but got error  %v", err)
+	//	// Put timing out should also error, but it won't be returned here, just logged
+	//}
+	//if !reflect.DeepEqual(hi, (*hiResults2)[0]) {
+	//	t.Errorf("Fetched object isn't accurate - want %v, fetched %v", hi, (*hiResults2)[0])
+	//}
+
+	hiResult = &HasId{Id: hi.Id}
+	if err := g.Get(hiResult); err != nil {
+		t.Errorf("Request should not timeout cause we'll fetch from the datastore but got error  %v", err)
+		// Put timing out should also error, but it won't be returned here, just logged
+	}
+	if !reflect.DeepEqual(hi, hiResult) {
+		t.Errorf("Fetched object isn't accurate - want %v, fetched %v", hi, hiResult)
+	}
+
 	hiResult = &HasId{Id: hi.Id}
 	g.FlushLocalCache()
 	MemcacheGetTimeout = time.Second
@@ -581,7 +584,6 @@
 		t.Errorf("Fetched object isn't accurate - want %v, fetched %v", hi, hiResult)
 	}
 }
->>>>>>> 62d58a5a
 
 // This test won't fail but if run with -race flag, it will show known race conditions
 // Using multiple goroutines per http request is recommended here:
