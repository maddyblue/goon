/*
 * Copyright (c) 2013 Matt Jibson <matt.jibson@gmail.com>
 *
 * Permission to use, copy, modify, and distribute this software for any
 * purpose with or without fee is hereby granted, provided that the above
 * copyright notice and this permission notice appear in all copies.
 *
 * THE SOFTWARE IS PROVIDED "AS IS" AND THE AUTHOR DISCLAIMS ALL WARRANTIES
 * WITH REGARD TO THIS SOFTWARE INCLUDING ALL IMPLIED WARRANTIES OF
 * MERCHANTABILITY AND FITNESS. IN NO EVENT SHALL THE AUTHOR BE LIABLE FOR
 * ANY SPECIAL, DIRECT, INDIRECT, OR CONSEQUENTIAL DAMAGES OR ANY DAMAGES
 * WHATSOEVER RESULTING FROM LOSS OF USE, DATA OR PROFITS, WHETHER IN AN
 * ACTION OF CONTRACT, NEGLIGENCE OR OTHER TORTIOUS ACTION, ARISING OUT OF
 * OR IN CONNECTION WITH THE USE OR PERFORMANCE OF THIS SOFTWARE.
 */

package goon

import (
	"reflect"
	"testing"
	"time"

	"appengine"
	"appengine/aetest"
	"appengine/datastore"
	"appengine/memcache"
)

func TestGoon(t *testing.T) {
	c, err := aetest.NewContext(nil)
	if err != nil {
		t.Fatalf("Could not start aetest - %v", err)
	}
	defer c.Close()
	n := FromContext(c)

	// key tests
	noid := NoId{}
	if k, err := n.KeyError(noid); err == nil && !k.Incomplete() {
		t.Error("expected incomplete on noid")
	}
	if n.Key(noid) != nil {
		t.Error("expected to not find a key")
	}

	var keyTests = []keyTest{
		{
			HasId{Id: 1},
			datastore.NewKey(c, "HasId", "", 1, nil),
		},
		{
			HasKind{Id: 1, Kind: "OtherKind"},
			datastore.NewKey(c, "OtherKind", "", 1, nil),
		},

		{
			HasDefaultKind{Id: 1, Kind: "OtherKind"},
			datastore.NewKey(c, "OtherKind", "", 1, nil),
		},
		{
			HasDefaultKind{Id: 1},
			datastore.NewKey(c, "DefaultKind", "", 1, nil),
		},
		{
			HasString{Id: "new"},
			datastore.NewKey(c, "HasString", "new", 0, nil),
		},
	}

	for _, kt := range keyTests {
		if k, err := n.KeyError(kt.obj); err != nil {
			t.Errorf("error:", err.Error())
		} else if !k.Equal(kt.key) {
			t.Errorf("keys not equal")
		}
	}

	if _, err := n.KeyError(TwoId{IntId: 1, StringId: "1"}); err == nil {
		t.Errorf("expected key error")
	}

	// datastore tests
	keys, _ := datastore.NewQuery("HasId").KeysOnly().GetAll(c, nil)
	datastore.DeleteMulti(c, keys)
	memcache.Flush(c)
	if err := n.Get(&HasId{Id: 0}); err == nil {
		t.Errorf("ds: expected error, we're fetching from the datastore on an incomplete key!")
	}
	if err := n.Get(&HasId{Id: 1}); err != datastore.ErrNoSuchEntity {
		t.Errorf("ds: expected no such entity")
	}
	// run twice to make sure autocaching works correctly
	if err := n.Get(&HasId{Id: 1}); err != datastore.ErrNoSuchEntity {
		t.Errorf("ds: expected no such entity")
	}
	es := []*HasId{
		{Id: 1, Name: "one"},
		{Id: 2, Name: "two"},
	}
	var esk []*datastore.Key
	for _, e := range es {
		esk = append(esk, n.Key(e))
	}
	nes := []*HasId{
		{Id: 1},
		{Id: 2},
	}
	if err := n.GetMulti(es); err == nil {
		t.Errorf("ds: expected error")
	} else if !NotFound(err, 0) {
		t.Errorf("ds: not found error 0")
	} else if !NotFound(err, 1) {
		t.Errorf("ds: not found error 1")
	} else if NotFound(err, 2) {
		t.Errorf("ds: not found error 2")
	}
	if keys, err := n.PutMulti(es); err != nil {
		t.Errorf("put: unexpected error")
	} else if len(keys) != len(esk) {
		t.Errorf("put: got unexpected number of keys")
	} else {
		for i, k := range keys {
			if !k.Equal(esk[i]) {
				t.Errorf("put: got unexpected keys")
			}
		}
	}
	if err := n.GetMulti(nes); err != nil {
		t.Errorf("put: unexpected error")
	} else if *es[0] != *nes[0] || *es[1] != *nes[1] {
		t.Errorf("put: bad results")
	} else {
		nesk0 := n.Key(nes[0])
		if !nesk0.Equal(datastore.NewKey(c, "HasId", "", 1, nil)) {
			t.Errorf("put: bad key")
		}
		nesk1 := n.Key(nes[1])
		if !nesk1.Equal(datastore.NewKey(c, "HasId", "", 2, nil)) {
			t.Errorf("put: bad key")
		}
	}
	if _, err := n.Put(HasId{Id: 3}); err == nil {
		t.Errorf("put: expected error")
	}
	// force partial fetch from memcache and then datastore
	memcache.Flush(c)
	if err := n.Get(nes[0]); err != nil {
		t.Errorf("get: unexpected error")
	}
	if err := n.GetMulti(nes); err != nil {
		t.Errorf("get: unexpected error")
	}

	if _, err := n.PutComplete(&HasId{}); err == nil {
		t.Errorf("put complete: expected error")
	}
	if _, err := n.PutComplete(&HasId{Id: 1}); err != nil {
		t.Errorf("put complete: unexpected error")
	}

	// put a HasId resource, then test pulling it from memory, memcache, and datastore
	hi := &HasId{Name: "hasid"} // no id given, should be automatically created by the datastore
	if _, err := n.Put(hi); err != nil {
		t.Errorf("put: unexpected error - %v", err)
	}
	if n.Key(hi) == nil {
		t.Errorf("key should not be nil")
	} else if n.Key(hi).Incomplete() {
		t.Errorf("key should not be incomplete")
	}

	hi2 := &HasId{Id: hi.Id}
	if err := n.Get(hi2); err != nil {
		t.Errorf("get: unexpected error - %v", err)
	}
	if hi2.Name != hi.Name {
		t.Errorf("Could not fetch HasId object from memory - %#v != %#v, memory=%#v", hi, hi2, n.cache[memkey(n.Key(hi2))])
	}

	hi3 := &HasId{Id: hi.Id}
	delete(n.cache, memkey(n.Key(hi)))
	if err := n.Get(hi3); err != nil {
		t.Errorf("get: unexpected error - %v", err)
	}
	if hi3.Name != hi.Name {
		t.Errorf("Could not fetch HasId object from memory - %#v != %#v", hi, hi3)
	}

	hi4 := &HasId{Id: hi.Id}
	delete(n.cache, memkey(n.Key(hi4)))
	if memcache.Flush(n.context) != nil {
		t.Errorf("Unable to flush memcache")
	}
	if err := n.Get(hi4); err != nil {
		t.Errorf("get: unexpected error - %v", err)
	}
	if hi4.Name != hi.Name {
		t.Errorf("Could not fetch HasId object from datastore- %#v != %#v", hi, hi4)
	}

	// Since the datastore can't assign a key to a String ID, test to make sure goon stops it from happening
	hasString := new(HasString)
	_, err = n.PutComplete(hasString)
	if err == nil {
		t.Errorf("Cannot put an incomplete object using PutComplete - %v", hasString)
	}
	_, err = n.Put(hasString)
	if err == nil {
		t.Errorf("Cannot put an incomplete string Id object as the datastore will populate an int64 id instead- %v", hasString)
	}
	hasString.Id = "hello"
	_, err = n.PutComplete(hasString)
	if err != nil {
		t.Errorf("Error putting hasString object - %v", hasString)
	}
	_, err = n.Put(hasString)
	if err != nil {
		t.Errorf("Error putting hasString object - %v", hasString)
	}

	// Test queries!

	// Create an entity that we will query for
	if _, err := n.Put(&QueryItem{Id: 1, Data: "foo"}); err != nil {
		t.Errorf("Put: unexpected error: %v", err.Error())
	}

	// Sleep a bit to wait for the HRD emulation to get out of our way
	time.Sleep(1000 * time.Millisecond)

	// Clear the local memory cache, because we want to test it being filled correctly by GetAll
	n.FlushLocalCache()

	// Get the entity using a slice of structs
	qiSRes := []QueryItem{}
	if dskeys, err := n.GetAll(datastore.NewQuery("QueryItem"), &qiSRes); err != nil {
		t.Errorf("GetAll SoS: unexpected error: %v", err.Error())
	} else if len(dskeys) != 1 {
		t.Errorf("GetAll SoS: expected 1 key, got %v", len(dskeys))
	} else if dskeys[0].IntID() != 1 {
		t.Errorf("GetAll SoS: expected key IntID to be 1, got %v", dskeys[0].IntID())
	} else if qiSRes[0].Id != 1 {
		t.Errorf("GetAll SoS: expected entity id to be 1, got %v", qiSRes[0].Id)
	} else if qiSRes[0].Data != "foo" {
		t.Errorf("GetAll SoS: expected entity data to be 'foo', got '%v'", qiSRes[0].Data)
	}

	// Get the entity using normal Get to test local cache (provided the local cache actually got saved)
	qiS := &QueryItem{Id: 1}
	if err := n.Get(qiS); err != nil {
		t.Errorf("Get SoS: unexpected error: %v", err.Error())
	} else if qiS.Id != 1 {
		t.Errorf("Get SoS: expected entity id to be 1, got %v", qiS.Id)
	} else if qiS.Data != "foo" {
		t.Errorf("Get SoS: expected entity data to be 'foo', got '%v'", qiS.Data)
	}

	// Clear the local memory cache, because we want to test it being filled correctly by GetAll
	n.FlushLocalCache()

	// Get the entity using a slice of pointers to struct
	qiPRes := []*QueryItem{}
	if dskeys, err := n.GetAll(datastore.NewQuery("QueryItem"), &qiPRes); err != nil {
		t.Errorf("GetAll SoPtS: unexpected error: %v", err.Error())
	} else if len(dskeys) != 1 {
		t.Errorf("GetAll SoPtS: expected 1 key, got %v", len(dskeys))
	} else if dskeys[0].IntID() != 1 {
		t.Errorf("GetAll SoPtS: expected key IntID to be 1, got %v", dskeys[0].IntID())
	} else if qiPRes[0].Id != 1 {
		t.Errorf("GetAll SoPtS: expected entity id to be 1, got %v", qiPRes[0].Id)
	} else if qiPRes[0].Data != "foo" {
		t.Errorf("GetAll SoPtS: expected entity data to be 'foo', got '%v'", qiPRes[0].Data)
	}

	// Get the entity using normal Get to test local cache (provided the local cache actually got saved)
	qiP := &QueryItem{Id: 1}
	if err := n.Get(qiP); err != nil {
		t.Errorf("Get SoPtS: unexpected error: %v", err.Error())
	} else if qiP.Id != 1 {
		t.Errorf("Get SoPtS: expected entity id to be 1, got %v", qiP.Id)
	} else if qiP.Data != "foo" {
		t.Errorf("Get SoPtS: expected entity data to be 'foo', got '%v'", qiP.Data)
	}

	// Clear the local memory cache, because we want to test it being filled correctly by Next
	n.FlushLocalCache()

	// Get the entity using an iterator
	qiIt := n.Run(datastore.NewQuery("QueryItem"))

	qiItRes := &QueryItem{}
	if dskey, err := qiIt.Next(qiItRes); err != nil {
		t.Errorf("Next: unexpected error: %v", err.Error())
	} else if dskey.IntID() != 1 {
		t.Errorf("Next: expected key IntID to be 1, got %v", dskey.IntID())
	} else if qiItRes.Id != 1 {
		t.Errorf("Next: expected entity id to be 1, got %v", qiItRes.Id)
	} else if qiItRes.Data != "foo" {
		t.Errorf("Next: expected entity data to be 'foo', got '%v'", qiItRes.Data)
	}

	// Make sure the iterator ends correctly
	if _, err := qiIt.Next(&QueryItem{}); err != datastore.Done {
		t.Errorf("Next: expected iterator to end with the error datastore.Done, got %v", err.Error())
	}

	// Get the entity using normal Get to test local cache (provided the local cache actually got saved)
	qiI := &QueryItem{Id: 1}
	if err := n.Get(qiI); err != nil {
		t.Errorf("Get Iterator: unexpected error: %v", err.Error())
	} else if qiI.Id != 1 {
		t.Errorf("Get Iterator: expected entity id to be 1, got %v", qiI.Id)
	} else if qiI.Data != "foo" {
		t.Errorf("Get Iterator: expected entity data to be 'foo', got '%v'", qiI.Data)
	}
}

type keyTest struct {
	obj interface{}
	key *datastore.Key
}

type NoId struct {
}

type HasId struct {
	Id   int64 `datastore:"-" goon:"id"`
	Name string
}

type HasKind struct {
	Id   int64  `datastore:"-" goon:"id"`
	Kind string `datastore:"-" goon:"kind"`
	Name string
}

type HasDefaultKind struct {
	Id   int64  `datastore:"-" goon:"id"`
	Kind string `datastore:"-" goon:"kind,DefaultKind"`
	Name string
}

type QueryItem struct {
	Id   int64  `datastore:"-" goon:"id"`
	Data string `datastore:"data,noindex"`
}

type HasString struct {
	Id string `datastore:"-" goon:"id"`
}

type TwoId struct {
	IntId    int64  `goon:"id"`
	StringId string `goon:"id"`
}

type PutGet struct {
	ID    int64 `datastore:"-" goon:"id"`
	Value int32
}

<<<<<<< HEAD
func TestVariance(t *testing.T) {
	c, err := aetest.NewContext(nil)
	if err != nil {
		t.Fatalf("Could not start aetest - %v", err)
	}
	defer c.Close()
	g := FromContext(c)
	timeouts := []string{"none", "memcache", "datastore", "both"} // what services will timeout
	for _, timeout := range timeouts {
		switch timeout {
		case "none":
			// do nothing, use defaults already set
		case "memcache":
			MemcacheGetTimeout = 0
			MemcachePutTimeout = 0
		}
		objects := []*HasId{
			&HasId{Id: 1, Name: "1"}, // stored in cache, memcache, and datastore
			&HasId{Id: 2, Name: "2"}, // stored in memcache and datastore
			&HasId{Id: 3, Name: "3"}, // stored only in datastore
		}
		// flush all locations
		keys, _ := datastore.NewQuery("HasId").KeysOnly().GetAll(c, nil)
		datastore.DeleteMulti(c, keys)
		memcache.Flush(c)
		g.FlushLocalCache()

		// add test data to proper locations only
		for _, obj := range objects {
			key, _ := g.getStructKey(obj)
			if _, err := datastore.Put(g.context, key, obj); err != nil {
				t.Errorf("Error putting object %v", obj)
			}
			if obj.Id == 3 {
				continue
			}
			gob, err := toGob(obj)
			if err != nil {
				t.Errorf("Unable to gob object - %v", err)
			}
			item := &memcache.Item{
				Key:   memkey(key),
				Value: gob,
			}
			if err = memcache.Set(g.context, item); err != nil {
				t.Errorf("Error putting object in memcache %v", obj)
			}
			if obj.Id == 2 {
				continue
			}
			g.putMemory(obj)
		}

		datastoreObjects := []*HasId{
			&HasId{Id: 1, Name: ""}, // stored in cache, memcache, and datastore
			&HasId{Id: 2, Name: ""}, // stored in memcache and datastore
			&HasId{Id: 3, Name: ""}, // stored only in datastore
		}
		memcacheObjects := []*HasId{
			&HasId{Id: 1, Name: ""}, // stored in cache, memcache, and datastore
			&HasId{Id: 2, Name: ""}, // stored in memcache and datastore
		}
		cacheObjects := []*HasId{
			&HasId{Id: 1, Name: ""}, // stored in cache, memcache, and datastore
		}
		resultObjects := map[string][]*HasId{
			"none": []*HasId{
				&HasId{Id: 1, Name: "1"},
				&HasId{Id: 2, Name: "2"},
				&HasId{Id: 3, Name: "3"},
			},
			"memcache": []*HasId{
				&HasId{Id: 1, Name: "1"},
				&HasId{Id: 2, Name: "2"},
				&HasId{Id: 3, Name: "3"},
			},
		}
		cacheGetErr := g.GetMulti(&cacheObjects)
		memcacheGetErr := g.GetMulti(&memcacheObjects)
		datastoreGetErr := g.GetMulti(&datastoreObjects)
		var fetchedObjects []*HasId
		switch {
		case timeout == "none":
			if cacheGetErr != nil || memcacheGetErr != nil || datastoreGetErr != nil {
				t.Errorf("There are no timeouts, there should be no errors - cache(%v), memcache(%v), datastore(%v)", cacheGetErr, memcacheGetErr, datastoreGetErr)
			}
			fetchedObjects = datastoreObjects
		case timeout == "memcache":
			if cacheGetErr != nil || memcacheGetErr != nil || datastoreGetErr != nil {
				t.Errorf("Memcache timeout, but datastore will cover it - cache(%v), memcache(%v), datastore(%v)", cacheGetErr, memcacheGetErr, datastoreGetErr)
			}
			fetchedObjects = datastoreObjects // memcache may timeout, but all objects exist in the datastore
		}
		for i := range fetchedObjects {
			if !reflect.DeepEqual(resultObjects[timeout][i], fetchedObjects[i]) {
				t.Errorf("%v does not equal %v", resultObjects[timeout][i], fetchedObjects[i])
			}
		}
	}
}
=======
// Commenting out for issue https://code.google.com/p/googleappengine/issues/detail?id=10493
//func TestMemcachePutTimeout(t *testing.T) {
//	c, err := aetest.NewContext(nil)
//	if err != nil {
//		t.Fatalf("Could not start aetest - %v", err)
//	}
//	defer c.Close()
//	g := FromContext(c)

//	// put a HasId resource, then test pulling it from memory, memcache, and datastore
//	hi := &HasId{Name: "hasid"} // no id given, should be automatically created by the datastore
//	if _, err := g.Put(hi); err != nil {
//		t.Errorf("put: unexpected error - %v", err)
//	}

//	MemcachePutTimeout = 0
//	if err := g.putMemcache([]interface{}{hi}); !appengine.IsTimeoutError(err) {
//		t.Errorf("Request should timeout - err = %v", err)
//	}

//	MemcachePutTimeout = time.Second
//	if err := g.putMemcache([]interface{}{hi}); err != nil {
//		t.Errorf("putMemcache: unexpected error - %v", err)
//	}
//}
>>>>>>> 19239fbd

// This test won't fail but if run with -race flag, it will show known race conditions
// Using multiple goroutines per http request is recommended here:
// http://talks.golang.org/2013/highperf.slide#22
func TestRace(t *testing.T) {
	c, err := aetest.NewContext(nil)
	if err != nil {
		t.Fatalf("Could not start aetest - %v", err)
	}
	defer c.Close()
	g := FromContext(c)

	hasid := &HasId{Id: 1, Name: "Race"}
	_, err = g.Put(hasid)
	if err != nil {
		t.Fatalf("Could not put Race entity - %v", err)
	}
	for x := 0; x < 5; x++ {
		go func() {
			g.Get(hasid)
		}()
	}
}

func TestPutGet(t *testing.T) {
	c, err := aetest.NewContext(nil)
	if err != nil {
		t.Fatalf("Could not start aetest - %v", err)
	}
	defer c.Close()
	g := FromContext(c)

	key, err := g.Put(&PutGet{ID: 12, Value: 15})
	if err != nil {
		t.Fatal(err.Error())
	}
	if key.IntID() != 12 {
		t.Fatal("ID should be 12 but is", key.IntID())
	}

	// Datastore Get
	dsPutGet := &PutGet{}
	err = datastore.Get(c,
		datastore.NewKey(c, "PutGet", "", 12, nil), dsPutGet)
	if err != nil {
		t.Fatal(err.Error())
	}
	if dsPutGet.Value != 15 {
		t.Fatal("dsPutGet.Value should be 15 but is",
			dsPutGet.Value)
	}

	// Goon Get
	goonPutGet := &PutGet{ID: 12}
	err = g.Get(goonPutGet)
	if err != nil {
		t.Fatal(err.Error())
	}
	if goonPutGet.ID != 12 {
		t.Fatal("goonPutGet.ID should be 12 but is", goonPutGet.ID)
	}
	if goonPutGet.Value != 15 {
		t.Fatal("goonPutGet.Value should be 15 but is",
			goonPutGet.Value)
	}
}

func TestMultis(t *testing.T) {
	c, err := aetest.NewContext(nil)
	if err != nil {
		t.Fatalf("Could not start aetest - %v", err)
	}
	defer c.Close()
	n := FromContext(c)

	testAmounts := []int{1, 999, 1000, 1001, 1999, 2000, 2001, 2510}
	for _, x := range testAmounts {
		memcache.Flush(c)
		objects := make([]*HasId, x)
		for y := 0; y < x; y++ {
			objects[y] = &HasId{Id: int64(y + 1)}
		}
		if _, err := n.PutMulti(objects); err != nil {
			t.Fatalf("Error in PutMulti for %d objects - %v", x, err)
		}
		n.FlushLocalCache() // Put just put them in the local cache, get rid of it before doing the Get
		if err := n.GetMulti(objects); err != nil {
			t.Fatalf("Error in GetMulti - %v", err)
		}
	}

	// do it again, but only write numbers divisible by 100
	for _, x := range testAmounts {
		memcache.Flush(c)
		getobjects := make([]*HasId, 0, x)
		putobjects := make([]*HasId, 0, x/100+1)
		keys := make([]*datastore.Key, x)
		for y := 0; y < x; y++ {
			keys[y] = datastore.NewKey(c, "HasId", "", int64(y+1), nil)
		}
		if err := n.DeleteMulti(keys); err != nil {
			t.Fatalf("Error deleting keys - %v", err)
		}
		for y := 0; y < x; y++ {
			getobjects = append(getobjects, &HasId{Id: int64(y + 1)})
			if y%100 == 0 {
				putobjects = append(putobjects, &HasId{Id: int64(y + 1)})
			}
		}

		_, err := n.PutMulti(putobjects)
		if err != nil {
			t.Fatalf("Error in PutMulti for %d objects - %v", x, err)
		}
		n.FlushLocalCache() // Put just put them in the local cache, get rid of it before doing the Get
		err = n.GetMulti(getobjects)
		if err == nil && x != 1 { // a test size of 1 has no objects divisible by 100, so there's no cache miss to return
			t.Errorf("Should be receiving a multiError on %d objects, but got no errors", x)
			continue
		}

		merr, ok := err.(appengine.MultiError)
		if ok {
			if len(merr) != len(getobjects) {
				t.Errorf("Should have received a MultiError object of length %d but got length %d instead", len(getobjects), len(merr))
			}
			for x := range merr {
				switch { // record good conditions, fail in other conditions
				case merr[x] == nil && x%100 == 0:
				case merr[x] != nil && x%100 != 0:
				default:
					t.Errorf("Found bad condition on object[%d] and error %v", x+1, merr[x])
				}
			}
		} else if x != 1 {
			t.Errorf("Did not return a multierror on fetch but when fetching %d objects, received - %v", x, merr)
		}
	}
}<|MERGE_RESOLUTION|>--- conflicted
+++ resolved
@@ -360,7 +360,6 @@
 	Value int32
 }
 
-<<<<<<< HEAD
 func TestVariance(t *testing.T) {
 	c, err := aetest.NewContext(nil)
 	if err != nil {
@@ -375,7 +374,8 @@
 			// do nothing, use defaults already set
 		case "memcache":
 			MemcacheGetTimeout = 0
-			MemcachePutTimeout = 0
+			MemcachePutTimeoutLarge = 0
+			MemcachePutTimeoutSmall = 0
 		}
 		objects := []*HasId{
 			&HasId{Id: 1, Name: "1"}, // stored in cache, memcache, and datastore
@@ -461,7 +461,7 @@
 		}
 	}
 }
-=======
+
 // Commenting out for issue https://code.google.com/p/googleappengine/issues/detail?id=10493
 //func TestMemcachePutTimeout(t *testing.T) {
 //	c, err := aetest.NewContext(nil)
@@ -487,7 +487,6 @@
 //		t.Errorf("putMemcache: unexpected error - %v", err)
 //	}
 //}
->>>>>>> 19239fbd
 
 // This test won't fail but if run with -race flag, it will show known race conditions
 // Using multiple goroutines per http request is recommended here:
